--- conflicted
+++ resolved
@@ -16,15 +16,11 @@
   { email = "talley.lambert@gmail.com", name = "Talley Lambert" },
 ]
 dynamic = ["version"]
-<<<<<<< HEAD
 dependencies = [
   "Cython >= 3.0,<3.2",
   "setuptools",
   "nanobind"
 ]
-=======
-dependencies = ["Cython >= 3.0,<3.2", "setuptools"]
->>>>>>> 50d64292
 classifiers = [
   "License :: OSI Approved :: BSD License",
   "Programming Language :: Python :: 3",
